"""AWSResourceSpec is a subclass of ResourceSpec which is used to define
ResourceSpecs for AWS resources"""
import abc
import inspect
from dataclasses import dataclass
from enum import Enum, auto
from typing import Dict, Any, List, Tuple, Type

from botocore.client import BaseClient
from botocore.exceptions import ClientError

from altimeter.aws.scan.aws_accessor import AWSAccessor
from altimeter.core.graph.exceptions import SchemaParseException
from altimeter.core.graph.links import LinkCollection, ResourceLink
from altimeter.core.resource.resource import Resource
from altimeter.core.resource.resource_spec import ResourceSpec

AWS_API_IGNORE_ERRORS = frozenset(
    ("NotSignedUp", "OptInRequired", "SubscriptionRequiredException", "InvalidAction")
)


class ScanGranularity(Enum):
    """ScanGranularities are attached to AWSResourceSpecs and define how resources are scanned."""

    REGION = auto()  # scanned in every region
    ACCOUNT = auto()  # scanned in only one region


@dataclass(frozen=True)
class ListFromAWSResult:
    """Result of a list_from_aws call. Contains a list of resources represented as a dict
    of arns to resource details

    Args:
        resources: Dict of resource ids to resource dicts
    """

    resources: Dict[str, Dict[str, Any]]


class AWSResourceSpec(ResourceSpec):
    """AWSResourceSpec is a subclass of ResourceSpec which is used to define
    ResourceSpecs for AWS resources"""

    provider_name: str = "aws"
    service_name: str = ""
    scan_granularity: ScanGranularity = ScanGranularity.REGION
    region_whitelist: Tuple[str, ...] = ()
    parallel_scan: bool = False

    def __init_subclass__(cls: Type["AWSResourceSpec"], **kwargs: Any) -> None:
        if not inspect.isabstract(cls):
            for required in ("service_name",):
                if not getattr(cls, required):
                    raise TypeError(
                        f"Can not instantiate {cls.__name__} without {required} attribute."
                    )
        return super().__init_subclass__(**kwargs)

    @classmethod
    def get_full_type_name(cls: Type["AWSResourceSpec"]) -> str:
        """Get the fully qualified type name for this class, generally something like
        aws:ec2:instance, aws:iam:role, etc.

        Returns:
            string of full type name, generally something like "aws:ec2:instance"
        """
        return f"{cls.provider_name}:{cls.service_name}:{cls.type_name}"

    @classmethod
    def generate_id(
        cls: Type["AWSResourceSpec"], short_resource_id: str, context: Dict[str, Any]
    ) -> str:
        """Generate a full id (arn) given a short resource id.

        Args:
            short_resource_id: last portion of an aws arn - e.g. i-1234, ami-abcd, etc.
            context: dict containing account_id, region

        Returns:
            string containing resource arn.
        """

        return cls.generate_arn(
            account_id=context.get("account_id", ""),
            region=context.get("region", ""),
            resource_id=short_resource_id,
        )

    @classmethod
    def generate_arn(
        cls: Type["AWSResourceSpec"],
        resource_id: str,
        account_id: str = "",
        region: str = "",
    ) -> str:
        """Generate an ARN for this resource

        Args:
            account_id: resource account id
            region: resource region
            resource_id: resource id

        Returns:
            string containing resource arn.
        """
        return (
            ":".join(
                ("arn", cls.provider_name, cls.service_name, region, account_id, cls.type_name)
            )
            + f"/{resource_id}"
        )

    @classmethod
    def skip_resource_scan(
        cls: Type["AWSResourceSpec"], client: BaseClient, account_id: str, region: str
    ) -> bool:
        """Return a bool indicating whether this resource class scan should be skipped.
        Args:
            client: boto3 client
            account_id: account id
            region: aws region

        Returns:
            True if this resource should be skipped.
        """
        return False

    @classmethod
    @abc.abstractmethod
    def list_from_aws(
        cls: Type["AWSResourceSpec"], client: BaseClient, account_id: str, region: str
    ) -> ListFromAWSResult:
        """Return a ListFromAWSResult object by calling the appropriate
        AWS API calls to list/describe the resource represented by this class.

        Args:
            client: boto3 Client
            account_id: aws account id
            region: aws region

        Returns:
            ListFromAWSResult object
        """

    @classmethod
    def scan(
        cls: Type["AWSResourceSpec"],
        scan_accessor: AWSAccessor,
        all_resource_spec_classes: Tuple[Type["ResourceSpec"], ...],
    ) -> List[Resource]:
        """Scan this ResourceSpec

<<<<<<< HEAD
       Args:
           scan_accessor: AWSAccessor object to use for api access
           all_resource_spec_classes: Tuple[Type[ResourceSpec], ...],
=======
        Args:
            scan_accessor: AWSAccessor object to use for api access
>>>>>>> 9da30137

         Returns:
             List of Resource objects
        """
        context = {
            "account_id": scan_accessor.account_id,
            "region": scan_accessor.region,
            "all_resource_spec_classes": all_resource_spec_classes,
        }
        list_from_aws_result = cls._list_from_aws(scan_accessor=scan_accessor)
        resources = cls._list_from_aws_result_to_resources(
            list_from_aws_result=list_from_aws_result, context=context,
        )
        return resources

    @classmethod
    def _list_from_aws(
        cls: Type["AWSResourceSpec"], scan_accessor: AWSAccessor,
    ) -> ListFromAWSResult:
        try:
            resource_client = scan_accessor.client(cls.service_name)
            if cls.skip_resource_scan(
                client=resource_client,
                account_id=scan_accessor.account_id,
                region=scan_accessor.region,
            ):
                return ListFromAWSResult(resources={})
            return cls.list_from_aws(
                resource_client, scan_accessor.account_id, scan_accessor.region
            )
        except ClientError as c_e:
            response_error = getattr(c_e, "response", {}).get("Error", {})
            error_code = response_error.get("Code", "")
            if error_code not in AWS_API_IGNORE_ERRORS:
                raise c_e
            return ListFromAWSResult(resources={})

    @classmethod
    def _list_from_aws_result_to_resources(
        cls: Type["AWSResourceSpec"],
        list_from_aws_result: ListFromAWSResult,
        context: Dict[str, Any],
    ) -> List[Resource]:
        resources: List[Resource] = []
        for arn, resource_dict in list_from_aws_result.resources.items():
            try:
                partial_resource_link_collection = cls.schema.parse(
                    data=resource_dict, context=context,
                )
            except Exception as ex:
                raise SchemaParseException(
                    (
                        f"Error parsing {cls.__name__} : "
                        f"{arn}:\n\nData: {resource_dict}\n\nError: {ex}"
                    )
                ) from ex
            resource_account_id = arn.split(":")[4]
            account_region_links = []
            if resource_account_id:
                if resource_account_id != "aws":
                    account_link = ResourceLink(
                        pred="account", obj=f"arn:aws::::account/{resource_account_id}"
                    )
                    account_region_links.append(account_link)
                    resource_region_name = arn.split(":")[3]
                    if resource_region_name:
                        region_link = ResourceLink(
                            pred="region",
                            obj=f"arn:aws:::{resource_account_id}:region/{resource_region_name}",
                        )
                        account_region_links.append(region_link)
            link_collection = partial_resource_link_collection + LinkCollection.from_links(
                account_region_links
            )

            resource = Resource(
                resource_id=arn,
                type=cls.get_full_type_name(),
                link_collection=link_collection,
            )
            resources.append(resource)
        return resources<|MERGE_RESOLUTION|>--- conflicted
+++ resolved
@@ -152,17 +152,12 @@
     ) -> List[Resource]:
         """Scan this ResourceSpec
 
-<<<<<<< HEAD
-       Args:
-           scan_accessor: AWSAccessor object to use for api access
-           all_resource_spec_classes: Tuple[Type[ResourceSpec], ...],
-=======
         Args:
             scan_accessor: AWSAccessor object to use for api access
->>>>>>> 9da30137
-
-         Returns:
-             List of Resource objects
+            all_resource_spec_classes: Tuple[Type[ResourceSpec], ...],
+
+          Returns:
+              List of Resource objects
         """
         context = {
             "account_id": scan_accessor.account_id,
@@ -171,13 +166,15 @@
         }
         list_from_aws_result = cls._list_from_aws(scan_accessor=scan_accessor)
         resources = cls._list_from_aws_result_to_resources(
-            list_from_aws_result=list_from_aws_result, context=context,
+            list_from_aws_result=list_from_aws_result,
+            context=context,
         )
         return resources
 
     @classmethod
     def _list_from_aws(
-        cls: Type["AWSResourceSpec"], scan_accessor: AWSAccessor,
+        cls: Type["AWSResourceSpec"],
+        scan_accessor: AWSAccessor,
     ) -> ListFromAWSResult:
         try:
             resource_client = scan_accessor.client(cls.service_name)
@@ -207,7 +204,8 @@
         for arn, resource_dict in list_from_aws_result.resources.items():
             try:
                 partial_resource_link_collection = cls.schema.parse(
-                    data=resource_dict, context=context,
+                    data=resource_dict,
+                    context=context,
                 )
             except Exception as ex:
                 raise SchemaParseException(
